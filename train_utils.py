--- conflicted
+++ resolved
@@ -53,15 +53,12 @@
 
     return model, avg_loss
 
-<<<<<<< HEAD
-# Defines the objective for Ray Tune's hyperparameter optimization
-# training loss and test loss
-=======
 def remove_nan_inf(tensor):
     mask = torch.isfinite(tensor)
     return tensor[mask]
 
->>>>>>> f24a81b5
+# Defines the objective for Ray Tune's hyperparameter optimization
+# training loss and test loss
 def objective(config, train_dataloader, test_dataloader, params, predict_friction):
     model = CartpolePINN(predict_friction=predict_friction)
     optimizer = torch.optim.Adam(model.parameters(), lr=config["lr"])
@@ -98,11 +95,7 @@
 def optimize_hyperparameters(train_dataloader, test_dataloader, params, predict_friction):
     config = {
         "lr": tune.loguniform(1e-4, 1e-1),
-<<<<<<< HEAD
-        "num_epochs": tune.choice([5]), # TODO: Why: For simplicity, we only train for 5 epochs. Normaly 50, 100, 200 used here
-=======
         "num_epochs": tune.choice([50, 100, 200]),
->>>>>>> f24a81b5
         "physics_weight": tune.uniform(0.1, 10.0)
     }
 
